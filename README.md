--- conflicted
+++ resolved
@@ -23,11 +23,6 @@
 
 # Project Organization
 (based on the [cookiecutter data science project template](https://drivendata.github.io/cookiecutter-data-science/))
-<<<<<<< HEAD
-
-------------
-=======
->>>>>>> 491e21c3
 
     ├── LICENSE
     ├── Makefile           <- Makefile with commands like `make data` or `make train`
